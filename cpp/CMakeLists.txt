cmake_minimum_required(VERSION 3.4)

project(epidemiology VERSION 0.1.0)

option(EPI_USE_BUNDLED_SPDLOG "Use spdlog bundled with epi" ON)
option(EPI_USE_BUNDLED_EIGEN "Use eigen bundled with epi" ON)
option(EPI_BUILD_EPI_IO "Build epidemiology_io library (requires TiXI and HDF5)" OFF)
option(EPI_USE_BUNDLED_BOOST "Use boost bundled with epi (only for epi-io)" ON)
option(EPI_USE_BUNDLED_JSONCPP "Use jsoncpp bundled with epi (only for epi-io)" ON)

mark_as_advanced(EPI_USE_BUNDLED_SPDLOG)

set(CMAKE_MODULE_PATH "${PROJECT_SOURCE_DIR}/cmake" ${CMAKE_MODULE_PATH})
set(CMAKE_POSITION_INDEPENDENT_CODE ON)

# code coverage analysis
# Note: this only works under linux and with make
# Ninja creates different directory names which do not work together with this scrupt
if(CMAKE_BUILD_TYPE STREQUAL "Debug")
    option (EPI_TEST_COVERAGE "Enable GCov coverage analysis (adds a 'coverage' target)" OFF)
    if (EPI_TEST_COVERAGE)
        message(STATUS "Coverage enabled")
        include(CodeCoverage)
        append_coverage_compiler_flags()
        setup_target_for_coverage_lcov(
            NAME coverage
            EXECUTABLE runUnitTests
            EXCLUDE "${CMAKE_SOURCE_DIR}/tests*" "${CMAKE_SOURCE_DIR}/examples*" "${CMAKE_BINARY_DIR}/*" "/usr*"
        )
    endif()
endif()

include(thirdparty/CMakeLists.txt)

add_library(epidemiology
    epidemiology/utils/tensor_helpers.h
    epidemiology/utils/tensor_helpers.cpp
    epidemiology/math/euler.cpp
    epidemiology/math/euler.h
    epidemiology/math/smoother.h    
    epidemiology/utils/ScalarType.h
    epidemiology/model/compartmentalmodel.h
    epidemiology/model/populations.h
    epidemiology/model/parameterset.h
    epidemiology/model/simulation.h
    epidemiology/secir/damping.cpp
    epidemiology/secir/damping.h
    epidemiology/secir/secir_params.h
    epidemiology/secir/secir.h
    epidemiology/secir/seir_params.cpp
    epidemiology/secir/seir_params.h
    epidemiology/secir/seir.h
    epidemiology/secir/seir.cpp
    epidemiology/math/adapt_rk.cpp
    epidemiology/math/adapt_rk.h
    epidemiology/math/integrator.h
    epidemiology/math/integrator.cpp
    epidemiology/migration/migration.h
    epidemiology/migration/migration.cpp
    epidemiology/migration/graph_simulation.h
    epidemiology/migration/graph_simulation.cpp
    epidemiology/utils/graph.h
    epidemiology/utils/graph.cpp
    epidemiology/utils/eigen.h
    epidemiology/utils/eigen_util.h
    epidemiology/utils/visitor.h
    epidemiology/secir/parameter_space.h
    epidemiology/utils/uncertain_value.h
    epidemiology/utils/uncertain_value.cpp
    epidemiology/secir/uncertain_matrix.h    
    epidemiology/secir/uncertain_matrix.cpp
    epidemiology/secir/contact_matrix.h    
    epidemiology/secir/contact_matrix.cpp
    epidemiology/utils/memory.h
    epidemiology/utils/parameter_distributions.h
    epidemiology/utils/time_series.h
    epidemiology/utils/time_series.cpp
    epidemiology/utils/span.h
    epidemiology/utils/span.cpp
<<<<<<< HEAD
    epidemiology/utils/type_safe.h
    epidemiology/utils/type_safe.cpp
=======
    epidemiology/utils/parameter_set.h
    epidemiology/utils/parameter_set.cpp
>>>>>>> 02bb6a56
    epidemiology/abm/location.cpp
    epidemiology/abm/location.h
    epidemiology/abm/simulation.cpp
    epidemiology/abm/simulation.h
    epidemiology/abm/person.cpp
    epidemiology/abm/person.h
    epidemiology/abm/world.cpp
    epidemiology/abm/world.h
    epidemiology/abm/state.h
    epidemiology/abm/location_type.h
    epidemiology/abm/random_number_generator.h
    epidemiology/abm/random_number_generator.cpp
    epidemiology/abm/parameters.h
    epidemiology/abm/parameters.cpp
    epidemiology/secir/parameter_studies.h
    epidemiology/secir/analyze_result.h
    epidemiology/secir/analyze_result.cpp
)

target_include_directories(epidemiology PUBLIC
    $<BUILD_INTERFACE:${CMAKE_CURRENT_SOURCE_DIR}>
    $<INSTALL_INTERFACE:${CMAKE_INSTALL_INCLUDEDIR}>
)


target_compile_features(epidemiology PUBLIC cxx_std_14)
target_link_libraries(epidemiology PUBLIC spdlog::spdlog Eigen3::Eigen)
target_compile_options(epidemiology PRIVATE
    $<$<OR:$<CXX_COMPILER_ID:Clang>,$<CXX_COMPILER_ID:GNU>>: -Wall -Wextra -Werror -Wshadow --pedantic-errors -Wno-deprecated-copy>
    $<$<CXX_COMPILER_ID:MSVC>: /W4 /WX>)

if (EPI_BUILD_EPI_IO)
    
    add_library(epidemiology_io
      epidemiology_io/secir_result_io.cpp
      epidemiology_io/secir_result_io.h
      epidemiology_io/secir_parameters_io.cpp
      epidemiology_io/secir_parameters_io.h
      epidemiology_io/io.cpp
      epidemiology_io/io.h
      epidemiology_io/mobility_io.cpp
      epidemiology_io/mobility_io.h
    )

    target_include_directories(epidemiology_io PUBLIC
        $<BUILD_INTERFACE:${CMAKE_CURRENT_SOURCE_DIR}>
        $<INSTALL_INTERFACE:${CMAKE_INSTALL_INCLUDEDIR}>
    )

    target_link_libraries(epidemiology_io PUBLIC epidemiology tixi3
                          PRIVATE jsoncpp ${HDF5_CXX_LIBRARIES} Boost::filesystem Boost::disable_autolinking)
    target_include_directories(epidemiology_io PRIVATE ${HDF5_INCLUDE_DIRS})

    target_compile_definitions(epidemiology_io PUBLIC "-DHAVE_EPI_IO")
    target_compile_options(epidemiology_io PRIVATE
        $<$<OR:$<CXX_COMPILER_ID:Clang>,$<CXX_COMPILER_ID:GNU>>: -Wall -Wextra -Werror -Wshadow --pedantic-errors -Wno-deprecated-copy>
        $<$<CXX_COMPILER_ID:MSVC>: /W4 /WX>)

endif(EPI_BUILD_EPI_IO)

include(GNUInstallDirs)

add_subdirectory(examples)
add_subdirectory(tests)
# add_subdirectory(docs)

install(TARGETS epidemiology
        EXPORT epidemiology-targets
        INCLUDES DESTINATION ${CMAKE_INSTALL_INCLUDEDIR}
        RUNTIME DESTINATION ${CMAKE_INSTALL_BINDIR}
        LIBRARY DESTINATION ${CMAKE_INSTALL_LIBDIR}
        ARCHIVE DESTINATION ${CMAKE_INSTALL_LIBDIR}
)

install(DIRECTORY epidemiology DESTINATION ${CMAKE_INSTALL_INCLUDEDIR})

include(CMakePackageConfigHelpers)


configure_package_config_file(
    ${CMAKE_CURRENT_LIST_DIR}/cmake/epidemiology-config.cmake.in
    ${CMAKE_CURRENT_BINARY_DIR}/epidemiology-config.cmake
INSTALL_DESTINATION
    ${CMAKE_INSTALL_LIBDIR}/cmake/epidemiology
)

write_basic_package_version_file(
  "${CMAKE_CURRENT_BINARY_DIR}/epidemiology-config-version.cmake"
  VERSION ${PROJECT_VERSION}
  COMPATIBILITY AnyNewerVersion
)

#install(
#    EXPORT epidemiology-targets
#    FILE epidemiology-targets.cmake
#    DESTINATION ${CMAKE_INSTALL_LIBDIR}/cmake/epidemiology
#)

install (
  FILES
    "${CMAKE_CURRENT_BINARY_DIR}/epidemiology-config-version.cmake"
    "${CMAKE_CURRENT_BINARY_DIR}/epidemiology-config.cmake"
  DESTINATION
    ${CMAKE_INSTALL_LIBDIR}/cmake/epidemiology
)
<|MERGE_RESOLUTION|>--- conflicted
+++ resolved
@@ -1,191 +1,188 @@
-cmake_minimum_required(VERSION 3.4)
-
-project(epidemiology VERSION 0.1.0)
-
-option(EPI_USE_BUNDLED_SPDLOG "Use spdlog bundled with epi" ON)
-option(EPI_USE_BUNDLED_EIGEN "Use eigen bundled with epi" ON)
-option(EPI_BUILD_EPI_IO "Build epidemiology_io library (requires TiXI and HDF5)" OFF)
-option(EPI_USE_BUNDLED_BOOST "Use boost bundled with epi (only for epi-io)" ON)
-option(EPI_USE_BUNDLED_JSONCPP "Use jsoncpp bundled with epi (only for epi-io)" ON)
-
-mark_as_advanced(EPI_USE_BUNDLED_SPDLOG)
-
-set(CMAKE_MODULE_PATH "${PROJECT_SOURCE_DIR}/cmake" ${CMAKE_MODULE_PATH})
-set(CMAKE_POSITION_INDEPENDENT_CODE ON)
-
-# code coverage analysis
-# Note: this only works under linux and with make
-# Ninja creates different directory names which do not work together with this scrupt
-if(CMAKE_BUILD_TYPE STREQUAL "Debug")
-    option (EPI_TEST_COVERAGE "Enable GCov coverage analysis (adds a 'coverage' target)" OFF)
-    if (EPI_TEST_COVERAGE)
-        message(STATUS "Coverage enabled")
-        include(CodeCoverage)
-        append_coverage_compiler_flags()
-        setup_target_for_coverage_lcov(
-            NAME coverage
-            EXECUTABLE runUnitTests
-            EXCLUDE "${CMAKE_SOURCE_DIR}/tests*" "${CMAKE_SOURCE_DIR}/examples*" "${CMAKE_BINARY_DIR}/*" "/usr*"
-        )
-    endif()
-endif()
-
-include(thirdparty/CMakeLists.txt)
-
-add_library(epidemiology
-    epidemiology/utils/tensor_helpers.h
-    epidemiology/utils/tensor_helpers.cpp
-    epidemiology/math/euler.cpp
-    epidemiology/math/euler.h
-    epidemiology/math/smoother.h    
-    epidemiology/utils/ScalarType.h
-    epidemiology/model/compartmentalmodel.h
-    epidemiology/model/populations.h
-    epidemiology/model/parameterset.h
-    epidemiology/model/simulation.h
-    epidemiology/secir/damping.cpp
-    epidemiology/secir/damping.h
-    epidemiology/secir/secir_params.h
-    epidemiology/secir/secir.h
-    epidemiology/secir/seir_params.cpp
-    epidemiology/secir/seir_params.h
-    epidemiology/secir/seir.h
-    epidemiology/secir/seir.cpp
-    epidemiology/math/adapt_rk.cpp
-    epidemiology/math/adapt_rk.h
-    epidemiology/math/integrator.h
-    epidemiology/math/integrator.cpp
-    epidemiology/migration/migration.h
-    epidemiology/migration/migration.cpp
-    epidemiology/migration/graph_simulation.h
-    epidemiology/migration/graph_simulation.cpp
-    epidemiology/utils/graph.h
-    epidemiology/utils/graph.cpp
-    epidemiology/utils/eigen.h
-    epidemiology/utils/eigen_util.h
-    epidemiology/utils/visitor.h
-    epidemiology/secir/parameter_space.h
-    epidemiology/utils/uncertain_value.h
-    epidemiology/utils/uncertain_value.cpp
-    epidemiology/secir/uncertain_matrix.h    
-    epidemiology/secir/uncertain_matrix.cpp
-    epidemiology/secir/contact_matrix.h    
-    epidemiology/secir/contact_matrix.cpp
-    epidemiology/utils/memory.h
-    epidemiology/utils/parameter_distributions.h
-    epidemiology/utils/time_series.h
-    epidemiology/utils/time_series.cpp
-    epidemiology/utils/span.h
-    epidemiology/utils/span.cpp
-<<<<<<< HEAD
-    epidemiology/utils/type_safe.h
-    epidemiology/utils/type_safe.cpp
-=======
-    epidemiology/utils/parameter_set.h
-    epidemiology/utils/parameter_set.cpp
->>>>>>> 02bb6a56
-    epidemiology/abm/location.cpp
-    epidemiology/abm/location.h
-    epidemiology/abm/simulation.cpp
-    epidemiology/abm/simulation.h
-    epidemiology/abm/person.cpp
-    epidemiology/abm/person.h
-    epidemiology/abm/world.cpp
-    epidemiology/abm/world.h
-    epidemiology/abm/state.h
-    epidemiology/abm/location_type.h
-    epidemiology/abm/random_number_generator.h
-    epidemiology/abm/random_number_generator.cpp
-    epidemiology/abm/parameters.h
-    epidemiology/abm/parameters.cpp
-    epidemiology/secir/parameter_studies.h
-    epidemiology/secir/analyze_result.h
-    epidemiology/secir/analyze_result.cpp
-)
-
-target_include_directories(epidemiology PUBLIC
-    $<BUILD_INTERFACE:${CMAKE_CURRENT_SOURCE_DIR}>
-    $<INSTALL_INTERFACE:${CMAKE_INSTALL_INCLUDEDIR}>
-)
-
-
-target_compile_features(epidemiology PUBLIC cxx_std_14)
-target_link_libraries(epidemiology PUBLIC spdlog::spdlog Eigen3::Eigen)
-target_compile_options(epidemiology PRIVATE
-    $<$<OR:$<CXX_COMPILER_ID:Clang>,$<CXX_COMPILER_ID:GNU>>: -Wall -Wextra -Werror -Wshadow --pedantic-errors -Wno-deprecated-copy>
-    $<$<CXX_COMPILER_ID:MSVC>: /W4 /WX>)
-
-if (EPI_BUILD_EPI_IO)
-    
-    add_library(epidemiology_io
-      epidemiology_io/secir_result_io.cpp
-      epidemiology_io/secir_result_io.h
-      epidemiology_io/secir_parameters_io.cpp
-      epidemiology_io/secir_parameters_io.h
-      epidemiology_io/io.cpp
-      epidemiology_io/io.h
-      epidemiology_io/mobility_io.cpp
-      epidemiology_io/mobility_io.h
-    )
-
-    target_include_directories(epidemiology_io PUBLIC
-        $<BUILD_INTERFACE:${CMAKE_CURRENT_SOURCE_DIR}>
-        $<INSTALL_INTERFACE:${CMAKE_INSTALL_INCLUDEDIR}>
-    )
-
-    target_link_libraries(epidemiology_io PUBLIC epidemiology tixi3
-                          PRIVATE jsoncpp ${HDF5_CXX_LIBRARIES} Boost::filesystem Boost::disable_autolinking)
-    target_include_directories(epidemiology_io PRIVATE ${HDF5_INCLUDE_DIRS})
-
-    target_compile_definitions(epidemiology_io PUBLIC "-DHAVE_EPI_IO")
-    target_compile_options(epidemiology_io PRIVATE
-        $<$<OR:$<CXX_COMPILER_ID:Clang>,$<CXX_COMPILER_ID:GNU>>: -Wall -Wextra -Werror -Wshadow --pedantic-errors -Wno-deprecated-copy>
-        $<$<CXX_COMPILER_ID:MSVC>: /W4 /WX>)
-
-endif(EPI_BUILD_EPI_IO)
-
-include(GNUInstallDirs)
-
-add_subdirectory(examples)
-add_subdirectory(tests)
-# add_subdirectory(docs)
-
-install(TARGETS epidemiology
-        EXPORT epidemiology-targets
-        INCLUDES DESTINATION ${CMAKE_INSTALL_INCLUDEDIR}
-        RUNTIME DESTINATION ${CMAKE_INSTALL_BINDIR}
-        LIBRARY DESTINATION ${CMAKE_INSTALL_LIBDIR}
-        ARCHIVE DESTINATION ${CMAKE_INSTALL_LIBDIR}
-)
-
-install(DIRECTORY epidemiology DESTINATION ${CMAKE_INSTALL_INCLUDEDIR})
-
-include(CMakePackageConfigHelpers)
-
-
-configure_package_config_file(
-    ${CMAKE_CURRENT_LIST_DIR}/cmake/epidemiology-config.cmake.in
-    ${CMAKE_CURRENT_BINARY_DIR}/epidemiology-config.cmake
-INSTALL_DESTINATION
-    ${CMAKE_INSTALL_LIBDIR}/cmake/epidemiology
-)
-
-write_basic_package_version_file(
-  "${CMAKE_CURRENT_BINARY_DIR}/epidemiology-config-version.cmake"
-  VERSION ${PROJECT_VERSION}
-  COMPATIBILITY AnyNewerVersion
-)
-
-#install(
-#    EXPORT epidemiology-targets
-#    FILE epidemiology-targets.cmake
-#    DESTINATION ${CMAKE_INSTALL_LIBDIR}/cmake/epidemiology
-#)
-
-install (
-  FILES
-    "${CMAKE_CURRENT_BINARY_DIR}/epidemiology-config-version.cmake"
-    "${CMAKE_CURRENT_BINARY_DIR}/epidemiology-config.cmake"
-  DESTINATION
-    ${CMAKE_INSTALL_LIBDIR}/cmake/epidemiology
-)
+cmake_minimum_required(VERSION 3.4)
+
+project(epidemiology VERSION 0.1.0)
+
+option(EPI_USE_BUNDLED_SPDLOG "Use spdlog bundled with epi" ON)
+option(EPI_USE_BUNDLED_EIGEN "Use eigen bundled with epi" ON)
+option(EPI_BUILD_EPI_IO "Build epidemiology_io library (requires TiXI and HDF5)" OFF)
+option(EPI_USE_BUNDLED_BOOST "Use boost bundled with epi (only for epi-io)" ON)
+option(EPI_USE_BUNDLED_JSONCPP "Use jsoncpp bundled with epi (only for epi-io)" ON)
+
+mark_as_advanced(EPI_USE_BUNDLED_SPDLOG)
+
+set(CMAKE_MODULE_PATH "${PROJECT_SOURCE_DIR}/cmake" ${CMAKE_MODULE_PATH})
+set(CMAKE_POSITION_INDEPENDENT_CODE ON)
+
+# code coverage analysis
+# Note: this only works under linux and with make
+# Ninja creates different directory names which do not work together with this scrupt
+if(CMAKE_BUILD_TYPE STREQUAL "Debug")
+    option (EPI_TEST_COVERAGE "Enable GCov coverage analysis (adds a 'coverage' target)" OFF)
+    if (EPI_TEST_COVERAGE)
+        message(STATUS "Coverage enabled")
+        include(CodeCoverage)
+        append_coverage_compiler_flags()
+        setup_target_for_coverage_lcov(
+            NAME coverage
+            EXECUTABLE runUnitTests
+            EXCLUDE "${CMAKE_SOURCE_DIR}/tests*" "${CMAKE_SOURCE_DIR}/examples*" "${CMAKE_BINARY_DIR}/*" "/usr*"
+        )
+    endif()
+endif()
+
+include(thirdparty/CMakeLists.txt)
+
+add_library(epidemiology
+    epidemiology/utils/tensor_helpers.h
+    epidemiology/utils/tensor_helpers.cpp
+    epidemiology/math/euler.cpp
+    epidemiology/math/euler.h
+    epidemiology/math/smoother.h    
+    epidemiology/utils/ScalarType.h
+    epidemiology/model/compartmentalmodel.h
+    epidemiology/model/populations.h
+    epidemiology/model/parameterset.h
+    epidemiology/model/simulation.h
+    epidemiology/secir/damping.cpp
+    epidemiology/secir/damping.h
+    epidemiology/secir/secir_params.h
+    epidemiology/secir/secir.h
+    epidemiology/secir/seir_params.cpp
+    epidemiology/secir/seir_params.h
+    epidemiology/secir/seir.h
+    epidemiology/secir/seir.cpp
+    epidemiology/math/adapt_rk.cpp
+    epidemiology/math/adapt_rk.h
+    epidemiology/math/integrator.h
+    epidemiology/math/integrator.cpp
+    epidemiology/migration/migration.h
+    epidemiology/migration/migration.cpp
+    epidemiology/migration/graph_simulation.h
+    epidemiology/migration/graph_simulation.cpp
+    epidemiology/utils/graph.h
+    epidemiology/utils/graph.cpp
+    epidemiology/utils/eigen.h
+    epidemiology/utils/eigen_util.h
+    epidemiology/utils/visitor.h
+    epidemiology/secir/parameter_space.h
+    epidemiology/utils/uncertain_value.h
+    epidemiology/utils/uncertain_value.cpp
+    epidemiology/secir/uncertain_matrix.h    
+    epidemiology/secir/uncertain_matrix.cpp
+    epidemiology/secir/contact_matrix.h    
+    epidemiology/secir/contact_matrix.cpp
+    epidemiology/utils/memory.h
+    epidemiology/utils/parameter_distributions.h
+    epidemiology/utils/time_series.h
+    epidemiology/utils/time_series.cpp
+    epidemiology/utils/span.h
+    epidemiology/utils/span.cpp
+    epidemiology/utils/type_safe.h
+    epidemiology/utils/type_safe.cpp
+    epidemiology/utils/parameter_set.h
+    epidemiology/utils/parameter_set.cpp
+    epidemiology/abm/location.cpp
+    epidemiology/abm/location.h
+    epidemiology/abm/simulation.cpp
+    epidemiology/abm/simulation.h
+    epidemiology/abm/person.cpp
+    epidemiology/abm/person.h
+    epidemiology/abm/world.cpp
+    epidemiology/abm/world.h
+    epidemiology/abm/state.h
+    epidemiology/abm/location_type.h
+    epidemiology/abm/random_number_generator.h
+    epidemiology/abm/random_number_generator.cpp
+    epidemiology/abm/parameters.h
+    epidemiology/abm/parameters.cpp
+    epidemiology/secir/parameter_studies.h
+    epidemiology/secir/analyze_result.h
+    epidemiology/secir/analyze_result.cpp
+)
+
+target_include_directories(epidemiology PUBLIC
+    $<BUILD_INTERFACE:${CMAKE_CURRENT_SOURCE_DIR}>
+    $<INSTALL_INTERFACE:${CMAKE_INSTALL_INCLUDEDIR}>
+)
+
+
+target_compile_features(epidemiology PUBLIC cxx_std_14)
+target_link_libraries(epidemiology PUBLIC spdlog::spdlog Eigen3::Eigen)
+target_compile_options(epidemiology PRIVATE
+    $<$<OR:$<CXX_COMPILER_ID:Clang>,$<CXX_COMPILER_ID:GNU>>: -Wall -Wextra -Werror -Wshadow --pedantic-errors -Wno-deprecated-copy>
+    $<$<CXX_COMPILER_ID:MSVC>: /W4 /WX>)
+
+if (EPI_BUILD_EPI_IO)
+    
+    add_library(epidemiology_io
+      epidemiology_io/secir_result_io.cpp
+      epidemiology_io/secir_result_io.h
+      epidemiology_io/secir_parameters_io.cpp
+      epidemiology_io/secir_parameters_io.h
+      epidemiology_io/io.cpp
+      epidemiology_io/io.h
+      epidemiology_io/mobility_io.cpp
+      epidemiology_io/mobility_io.h
+    )
+
+    target_include_directories(epidemiology_io PUBLIC
+        $<BUILD_INTERFACE:${CMAKE_CURRENT_SOURCE_DIR}>
+        $<INSTALL_INTERFACE:${CMAKE_INSTALL_INCLUDEDIR}>
+    )
+
+    target_link_libraries(epidemiology_io PUBLIC epidemiology tixi3
+                          PRIVATE jsoncpp ${HDF5_CXX_LIBRARIES} Boost::filesystem Boost::disable_autolinking)
+    target_include_directories(epidemiology_io PRIVATE ${HDF5_INCLUDE_DIRS})
+
+    target_compile_definitions(epidemiology_io PUBLIC "-DHAVE_EPI_IO")
+    target_compile_options(epidemiology_io PRIVATE
+        $<$<OR:$<CXX_COMPILER_ID:Clang>,$<CXX_COMPILER_ID:GNU>>: -Wall -Wextra -Werror -Wshadow --pedantic-errors -Wno-deprecated-copy>
+        $<$<CXX_COMPILER_ID:MSVC>: /W4 /WX>)
+
+endif(EPI_BUILD_EPI_IO)
+
+include(GNUInstallDirs)
+
+add_subdirectory(examples)
+add_subdirectory(tests)
+# add_subdirectory(docs)
+
+install(TARGETS epidemiology
+        EXPORT epidemiology-targets
+        INCLUDES DESTINATION ${CMAKE_INSTALL_INCLUDEDIR}
+        RUNTIME DESTINATION ${CMAKE_INSTALL_BINDIR}
+        LIBRARY DESTINATION ${CMAKE_INSTALL_LIBDIR}
+        ARCHIVE DESTINATION ${CMAKE_INSTALL_LIBDIR}
+)
+
+install(DIRECTORY epidemiology DESTINATION ${CMAKE_INSTALL_INCLUDEDIR})
+
+include(CMakePackageConfigHelpers)
+
+
+configure_package_config_file(
+    ${CMAKE_CURRENT_LIST_DIR}/cmake/epidemiology-config.cmake.in
+    ${CMAKE_CURRENT_BINARY_DIR}/epidemiology-config.cmake
+INSTALL_DESTINATION
+    ${CMAKE_INSTALL_LIBDIR}/cmake/epidemiology
+)
+
+write_basic_package_version_file(
+  "${CMAKE_CURRENT_BINARY_DIR}/epidemiology-config-version.cmake"
+  VERSION ${PROJECT_VERSION}
+  COMPATIBILITY AnyNewerVersion
+)
+
+#install(
+#    EXPORT epidemiology-targets
+#    FILE epidemiology-targets.cmake
+#    DESTINATION ${CMAKE_INSTALL_LIBDIR}/cmake/epidemiology
+#)
+
+install (
+  FILES
+    "${CMAKE_CURRENT_BINARY_DIR}/epidemiology-config-version.cmake"
+    "${CMAKE_CURRENT_BINARY_DIR}/epidemiology-config.cmake"
+  DESTINATION
+    ${CMAKE_INSTALL_LIBDIR}/cmake/epidemiology
+)