build-cpp:
  stage: build
  tags:
    - docker
  image: conanio/gcc72
  before_script:
    - echo 'deb http://download.opensuse.org/repositories/science:/dlr/xUbuntu_16.04/ /' | sudo tee /etc/apt/sources.list.d/science:dlr.list
    - wget -O - https://download.opensuse.org/repositories/science:dlr/xUbuntu_16.04/Release.key  | sudo apt-key add -
    - sudo apt -qq update
    - sudo apt -qq -y install libhdf5-dev libtixi3-dev lcov
  script:
    - cd cpp
    - mkdir build && cd build
    - cmake -DCMAKE_BUILD_TYPE=Debug -DCMAKE_CXX_FLAGS="-std=c++14 -pedantic" -DEPI_BUILD_EPI_IO=ON -DEPI_TEST_COVERAGE=ON ..
    - make -j
  artifacts:
    expire_in: 2 hrs
    paths:
      - cpp/build/

build-cpp-win:
  stage: build
  tags:
    - SC-0030VM
  before_script:
    - $env:Path = "c:\Windows\System32"
    - $env:Path += ";c:\Devel\Tools\cmake-3.18.3-win64-x64\bin"
    - $env:Path += ";c:\Program Files\7-zip"
    - $env:Path += ";c:\Devel\Tools\ninja-1.10.1"
    - md -Force C:\Devel\Libraries\
    - ci\activate_vc2019.ps1
    - If (!(Test-Path -Path "c:\Devel\Libraries\TIXI-3.1.1-win64")) {
        Write-Output "Downloading TiXI libraries";
        (new-object System.Net.WebClient).Downloadfile("https://github.com/DLR-SC/tixi/releases/download/v3.1.1/TIXI-3.1.1-win64.zip", "c:\Devel\Libraries\TIXI-3.1.1-win64.zip");
        Write-Output "Extract TiXI libraries";
        7z x -y "c:\Devel\Libraries\TIXI-3.1.1-win64.zip" -oC:\Devel\Libraries
      }
  script:
    - cd cpp
    - md -Force build-win
    - cd build-win
    - cmake --version
    - cmake -G "Ninja" -DCMAKE_BUILD_TYPE=Release -DEPI_USE_BUNDLED_EIGEN=ON -DEPI_BUILD_EPI_IO=ON -DHDF5_USE_STATIC_LIBRARIES=ON -DHDF5_DIR=C:\Devel\Libraries\HDF5-1.10.1-win64\cmake -Dtixi3_DIR=C:\Devel\Libraries\TIXI-3.1.1-win64\lib\tixi3 ..
    - cp "c:\Devel\Libraries\TIXI-3.1.1-win64\bin\tixi3.dll" "tests"
    - cmake --build .

  artifacts:
    expire_in: 2 hrs
    paths:
      - cpp/build-win/

build-py:
  tags:
   - docker
  image: quay.io/pypa/manylinux2010_x86_64
  stage: build
  before_script:
    - yum install ninja-build -qy
    - cd pycode
  script:
    - /opt/python/cp36-cp36m/bin/python setup.py bdist_wheel
    - /opt/python/cp37-cp37m/bin/python setup.py bdist_wheel
    - /opt/python/cp38-cp38/bin/python setup.py bdist_wheel
    - for whl in dist/*.whl; do auditwheel repair "$whl"; done
  artifacts:
    paths:
      - pycode/wheelhouse/*.whl

build-py-win:
  tags:
    - SC-0030VM
  stage: build
  before_script:
    - ci\activate_vc2019.ps1
    - cd pycode
    - C:\Devel\Lang\Python-3.7-win64\python.exe -m venv venv37
    - C:\Devel\Lang\Python-3.8-win64\python.exe -m venv venv38
  script:
    - venv38\Scripts\activate
    - python setup.py bdist_wheel
    - deactivate
    - venv37\Scripts\activate
    - python setup.py bdist_wheel
    - deactivate
  after_script:
    - cd pycode
    - Remove-Item -path venv37 -recurse
    - Remove-Item -path venv38 -recurse
  artifacts:
    paths:
      - pycode/dist/*.whl

# run tests using the binary built before
test-cpp:
  tags:
    - docker
  image: ubuntu:18.04
  stage: test
  before_script:
    - apt -qq update
    - apt -qq -y install libhdf5-cpp-100 wget gnupg
    - echo 'deb http://download.opensuse.org/repositories/science:/dlr/xUbuntu_18.04/ /' | tee /etc/apt/sources.list.d/science:dlr.list
    - wget -O - https://download.opensuse.org/repositories/science:dlr/xUbuntu_18.04/Release.key  | apt-key add -
    - apt -qq update
    - apt -qq -y install libtixi3 g++ python3-pip
    - python3 -m pip install gcovr
  dependencies:
    - build-cpp
  script:
    - cd cpp/build/tests
    - ./runUnitTests  --gtest_output="xml:report.xml"
    - cd ../../../
    - gcovr -f cpp/epidemiology
    - gcovr -f cpp/epidemiology --xml -o coverage.xml
    - mkdir coverage_report && cd coverage_report
    - gcovr -r .. -f ../cpp/epidemiology --exclude-throw-branches --html --html-details -o index.html
  artifacts:
    reports:
      junit: cpp/build/tests/report.xml
      cobertura: coverage.xml
    paths:
      - coverage_report
    expire_in: 1 week

# run tests using the binary built before
test-cpp-win:
  tags:
    - SC-0030VM
  stage: test
  dependencies:
    - build-cpp-win
  script:
    - cd cpp/build-win/tests
    - .\runUnitTests.exe --gtest_output="xml:report.xml"
  artifacts:
    reports:
      junit: cpp/build-win/tests/report.xml

test-py:
  tags:
    - docker
  image: ubuntu:18.04
  stage: test
  dependencies:
    - build-py
  before_script:
    - apt -qq update
    - apt -qq -y install python3-pip gnupg
    - python3.6 -m pip install --upgrade pip
    - for pkg in `ls pycode/wheelhouse/*36*.whl`; do python3.6 -m pip install $pkg; done
<<<<<<< HEAD
    - pip install pyfakefs
    - pip install freezegun
    - pip install coverage
=======
    - pip install -r pycode/requirements-dev.txt
>>>>>>> 9f838c89
  script:
    - cd pycode/test
    - python3 -W ignore::DeprecationWarning -m coverage run --include=*site-packages/epidemiology*,*dist-packages/epidemiology*,epidemiology* -m unittest
    - python3 -m coverage report
    - python3 -m coverage xml -o coverage_python.xml
    - python3 -m coverage html -d coverage_python
    - mv coverage_python ../../
    - getrkidata --help
    - getpopuldata --help
    - getjhdata --help
    - getspaindata --help
    - getdividata --help
    - getalldata --help
    - cleandata --help
  artifacts:
    reports:
      cobertura: pycode/test/coverage_python.xml
    paths:
      - coverage_python

download-data:
  tags:
    - docker
  image: ubuntu:18.04
  stage: test
  dependencies:
    - build-py
  before_script:
    - apt -qq update
    - apt -qq -y install python3-pip
    - python3 -m pip install --upgrade pip
    - for pkg in `ls pycode/wheelhouse/*36*.whl`; do python3.6 -m pip install $pkg; done
  script:
    - mkdir data_dl
    - getrkidata -o data_dl
    - getpopuldata -o data_dl
    - getjhdata -o data_dl
    - getspaindata -o data_dl
    - getdividata -o data_dl
  artifacts:
    paths:
      - data_dl/*.json
      - data_dl/Germany/*.json
      - data_dl/Spain/*.json
      - data_dl/France/*.json
      - data_dl/Italy*.json
      - data_dl/SouthKorea/*.json
      - data_dl/US/*.json
      - data_dl/China/*.json

build-js:
  tags:
    - docker
  image: node:12
  stage: build
  before_script:
    - cd frontend
    - npm install
  script:
    - echo "Building app deployment"
    - npm run build
    - echo "Building done"
  artifacts:
    paths:
      - frontend/build/

build-js-bindings:
  stage: build
  tags:
   - docker
  image: trzeci/emscripten
  script:
  - cd frontend
  - mkdir build && cd build
  - emcmake cmake ..
  - cmake --build .
  artifacts:
    paths:
    - frontend/build/secirjs.js
    - frontend/build/secirjs.wasm

www:
  tags:
    - native
    - hpcagainstcorona
  stage: deploy
  dependencies:
    - build-js
    - build-js-bindings
    - download-data
  script:
    - echo "Deploying to server"
    - cp -rv frontend/build/* /var/www/html
    - cp -v data_dl/Germany/*_rki.json /var/www/html/assets
    - echo "Deployed"
  only:
    - /^version-.*$/<|MERGE_RESOLUTION|>--- conflicted
+++ resolved
@@ -148,13 +148,7 @@
     - apt -qq -y install python3-pip gnupg
     - python3.6 -m pip install --upgrade pip
     - for pkg in `ls pycode/wheelhouse/*36*.whl`; do python3.6 -m pip install $pkg; done
-<<<<<<< HEAD
-    - pip install pyfakefs
-    - pip install freezegun
-    - pip install coverage
-=======
     - pip install -r pycode/requirements-dev.txt
->>>>>>> 9f838c89
   script:
     - cd pycode/test
     - python3 -W ignore::DeprecationWarning -m coverage run --include=*site-packages/epidemiology*,*dist-packages/epidemiology*,epidemiology* -m unittest
