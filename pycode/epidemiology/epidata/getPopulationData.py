--- conflicted
+++ resolved
@@ -189,7 +189,8 @@
         return data_temp
 
 
-def load_age_population_data(read_data, out_folder):
+def load_age_population_data(out_folder):
+
     directory = os.path.join(out_folder, 'Germany/')
     gd.check_dir(directory)
 
@@ -197,41 +198,40 @@
     filename_reg_key = 'reg_key'
     filename_zensus = 'zensus'
 
-    if(read_data):
-
-        file_in = os.path.join(directory, filename_counties+".json")
+    file_in = os.path.join(directory, filename_counties + ".json")
+    try:
+        counties = pandas.read_json(file_in)
+    except:
         try:
-            counties = pandas.read_json(file_in)
-        except ValueError:
-            exit_string = "Error: The file: " + file_in + " does not exist. Call program without -r flag to get it."
-            sys.exit(exit_string)
-
-        file_in = os.path.join(directory, filename_zensus+".json")
-        try:
-            zensus = pandas.read_json(file_in)
-        except ValueError:
-            exit_string = "Error: The file: " + file_in + " does not exist. Call program without -r flag to get it."
-            sys.exit(exit_string)
-
-        file_in = os.path.join(directory, filename_reg_key+".json")
-        try:
-            reg_key = pandas.read_json(file_in)
-        except ValueError:
-            exit_string = "Error: The file: " + file_in + " does not exist. Call program without -r flag to get it."
-            sys.exit(exit_string)
-    else:
-        path_counties = 'http://hpcagainstcorona.sc.bs.dlr.de/data/migration/'
+            print('Local counties dataframe not found. Trying to download from HPC server')
+            path_counties = 'http://hpcagainstcorona.sc.bs.dlr.de/data/migration/'
+            counties = pandas.read_excel(os.path.join(path_counties, 'kreise_deu.xlsx'), sheet_name=1, header=3,
+                                         engine='openpyxl')
+            gd.write_dataframe(counties, directory, filename_counties, "json")
+        except:
+            print('No access to HPC Server. Trying to download data from the internet')
+            path_counties = 'https://www.destatis.de/DE/Themen/Laender-Regionen/Regionales/Gemeindeverzeichnis/Administrativ/04-kreise.xlsx;?__blob=publicationFile'
+            counties = pandas.read_excel(os.path.join(path_counties), sheet_name=1, header=3, engine='openpyxl')
+            gd.write_dataframe(counties, directory, filename_counties, "json")
+
+    file_in = os.path.join(directory, filename_zensus + ".json")
+    try:
+        zensus = pandas.read_json(file_in)
+    except:
+        print('Local zensus Dataframe not found. Trying to download from the internet')
+        zensus = gd.loadCsv("abad92e8eead46a4b0d252ee9438eb53_1")
+        gd.write_dataframe(zensus, directory, filename_zensus, "json")
+
+    file_in = os.path.join(directory, filename_reg_key + ".json")
+    try:
+        reg_key = pandas.read_json(file_in)
+    except:
+        print('Local reg_key Dataframe not found. Trying to download from the internet')
         path_reg_key = 'https://www.zensus2011.de/SharedDocs/Downloads/DE/Pressemitteilung/DemografischeGrunddaten/' \
                        '1A_EinwohnerzahlGeschlecht.xls?__blob=publicationFile&v=5'
-
-        #read tables
-        counties = gd.loadExcel(os.path.join(path_counties,'kreise_deu.xlsx'), extension='', apiUrl='', sheet_name=1, header=3)
-        reg_key = gd.loadExcel(path_reg_key, apiUrl='', extension = '', engine=None, sheet_name='Tabelle_1A', header=12)
-        zensus = gd.loadCsv("abad92e8eead46a4b0d252ee9438eb53_1")
-
-        gd.write_dataframe(counties, directory, filename_counties, "json")
+        # read tables
+        reg_key = pandas.read_excel(path_reg_key, sheet_name='Tabelle_1A', header=12)
         gd.write_dataframe(reg_key, directory, filename_reg_key, "json")
-        gd.write_dataframe(zensus, directory, filename_zensus, "json")
 
     return counties, reg_key, zensus
 
@@ -260,112 +260,53 @@
    @param read_data False [Default] or True. Defines if data is read from file or downloaded.
    @param file_format File format which is used for writing the data. Default defined in defaultDict.
    @param out_folder Path to folder where data is written in folder out_folder/Germany.
-   """
-
-<<<<<<< HEAD
-   directory = os.path.join(out_folder, 'Germany/')
-   gd.check_dir(directory)
+"""
+    directory = os.path.join(out_folder, 'Germany/')
+    gd.check_dir(directory)
    
-   filename_counties = 'migration'
-   filename_reg_key = 'reg_key'
-   filename_zensus = 'zensus'
-
-
-
-   file_in = os.path.join(directory, filename_counties+".json")
-   try:
-      counties = pandas.read_json(file_in)
-   except:
-      try:
-         print('Local counties dataframe not found. Trying to download from HPC server')
-         path_counties = 'http://hpcagainstcorona.sc.bs.dlr.de/data/migration/'
-         counties = pandas.read_excel(os.path.join(path_counties, 'kreise_deu.xlsx'), sheet_name=1, header=3,
-                                      engine='openpyxl')
-         gd.write_dataframe(counties, directory, filename_counties, "json")
-      except:
-         print('No access to HPC Server. Trying to download data from the internet')
-         path_counties = 'https://www.destatis.de/DE/Themen/Laender-Regionen/Regionales/Gemeindeverzeichnis/Administrativ/04-kreise.xlsx;?__blob=publicationFile'
-         counties = pandas.read_excel(os.path.join(path_counties), sheet_name=1, header=3, engine='openpyxl')
-         gd.write_dataframe(counties, directory, filename_counties, "json")
-
-   file_in = os.path.join(directory, filename_zensus+".json")
-   try:
-      zensus = pandas.read_json(file_in)
-   except:
-      print('Local zensus Dataframe not found. Trying to download from the internet')
-      zensus = gd.loadCsv("abad92e8eead46a4b0d252ee9438eb53_1")
-      gd.write_dataframe(zensus, directory, filename_zensus, "json")
-
-   file_in = os.path.join(directory, filename_reg_key+".json")
-   try:
-      reg_key = pandas.read_json(file_in)
-   except:
-      print('Local reg_key Dataframe not found. Trying to download from the internet')
-      path_reg_key = 'https://www.zensus2011.de/SharedDocs/Downloads/DE/Pressemitteilung/DemografischeGrunddaten/' \
-                     '1A_EinwohnerzahlGeschlecht.xls?__blob=publicationFile&v=5'
-      # read tables
-      reg_key = pandas.read_excel(path_reg_key, sheet_name='Tabelle_1A', header=12)
-      gd.write_dataframe(reg_key, directory, filename_reg_key, "json")
+    filename_counties = 'migration'
+    filename_reg_key = 'reg_key'
+    filename_zensus = 'zensus'
+
+
+
+    file_in = os.path.join(directory, filename_counties+".json")
+    try:
+        counties = pandas.read_json(file_in)
+    except:
+        try:
+            print('Local counties dataframe not found. Trying to download from HPC server')
+            path_counties = 'http://hpcagainstcorona.sc.bs.dlr.de/data/migration/'
+            counties = pandas.read_excel(os.path.join(path_counties, 'kreise_deu.xlsx'), sheet_name=1, header=3,
+                                         engine='openpyxl')
+            gd.write_dataframe(counties, directory, filename_counties, "json")
+        except:
+            print('No access to HPC Server. Trying to download data from the internet')
+            path_counties = 'https://www.destatis.de/DE/Themen/Laender-Regionen/Regionales/Gemeindeverzeichnis/Administrativ/04-kreise.xlsx;?__blob=publicationFile'
+            counties = pandas.read_excel(os.path.join(path_counties), sheet_name=1, header=3, engine='openpyxl')
+            gd.write_dataframe(counties, directory, filename_counties, "json")
+
+    file_in = os.path.join(directory, filename_zensus+".json")
+    try:
+        zensus = pandas.read_json(file_in)
+    except:
+        print('Local zensus Dataframe not found. Trying to download from the internet')
+        zensus = gd.loadCsv("abad92e8eead46a4b0d252ee9438eb53_1")
+        gd.write_dataframe(zensus, directory, filename_zensus, "json")
+
+    file_in = os.path.join(directory, filename_reg_key+".json")
+    try:
+        reg_key = pandas.read_json(file_in)
+    except:
+        print('Local reg_key Dataframe not found. Trying to download from the internet')
+        path_reg_key = 'https://www.zensus2011.de/SharedDocs/Downloads/DE/Pressemitteilung/DemografischeGrunddaten/' \
+                       '1A_EinwohnerzahlGeschlecht.xls?__blob=publicationFile&v=5'
+        # read tables
+        reg_key = pandas.read_excel(path_reg_key, sheet_name='Tabelle_1A', header=12)
+        gd.write_dataframe(reg_key, directory, filename_reg_key, "json")
 
    
-   #find region keys for census population data
-   key = np.zeros((len(zensus)))
-   for i in range(len(key)):
-      for j in range(len(reg_key)):
-         if zensus.Name.values[i] == reg_key['NAME'].values.astype(str)[j]:
-            if zensus.EWZ.values[i] == round(reg_key['Zensus_EWZ'].values[j]*1000):
-               key[i] = reg_key['AGS'].values[j]
-   
-   unique, inds, count = np.unique(key, return_index=True, return_counts=True)
-   
-   male = ['M_Unter_3', 'M_3_bis_5', 'M_6_bis_14', 'M_15_bis_17', 'M_18_bis_24',
-           'M_25_bis_29', 'M_30_bis_39', 'M_40_bis_49', 'M_50_bis_64',
-           'M_65_bis_74', 'M_75_und_aelter']
-   female = ['W_Unter_3', 'W_3_bis_5', 'W_6_bis_14', 'W_15_bis_17', 'W_18_bis_24',
-           'W_25_bis_29', 'W_30_bis_39', 'W_40_bis_49', 'W_50_bis_64',
-           'W_65_bis_74', 'W_75_und_aelter']
-   columns = [dd.EngEng['idCounty'], 'Total', '<3 years', '3-5 years', '6-14 years', '15-17 years', '18-24 years',
-              '25-29 years', '30-39 years', '40-49 years', '50-64 years',
-              '65-74 years', '>74 years']
-   
-   # add male and female population data
-   data = np.zeros((len(inds), len(male)+2))
-   data[:,0] = key[inds].astype(int)
-   data[:,1] = zensus['EWZ'].values[inds].astype(int)
-   for i in range(len(male)):
-      data[:, i+2] = zensus[male[i]].values[inds].astype(int) + zensus[female[i]].values[inds].astype(int)
-  
-   data = get_new_counties(data)
-   
-   # compute ratio of current and 2011 population data
-   ratio = np.ones(len(data[:,0]))
-   for i in range(len(ratio)):
-      for j in range(len(counties)):
-          if not counties['Schlüssel-nummer'].isnull().values[j]:
-              try:
-                 if data[i,0] == int(counties['Schlüssel-nummer'].values[j]):
-                    ratio[i] = counties['Bevölkerung2)'].values[j]/data[i, 1]
-              except:
-                 dummy = 0
-
-   # adjust population data for all ages to current level
-   data_current = np.zeros(data.shape)
-   data_current[:, 0] = data[:, 0].copy()
-   for i in range(len(data[0, :]) - 1):
-      data_current[:, i + 1] = np.multiply(data[:, i + 1], ratio)
-   
-   #create dataframe
-   df = pandas.DataFrame(data.astype(int), columns=columns)
-   df_current = pandas.DataFrame(np.round(data_current).astype(int), columns=columns)
-   
-   directory = out_folder  
-   directory = os.path.join(directory, 'Germany/')
-   gd.check_dir(directory)
-   
-   gd.write_dataframe(df, directory, 'county_population', out_form)
-   gd.write_dataframe(df_current, directory, 'county_current_population', out_form)
-=======
-    counties, reg_key, zensus = load_age_population_data(read_data, out_folder)
+    counties, reg_key, zensus = load_age_population_data(out_folder)
 
     # find region keys for census population data
     key = np.zeros((len(zensus)))
@@ -426,7 +367,6 @@
         gd.write_dataframe(df_current, directory, 'county_current_population', file_format)
     else:
         return df_current
->>>>>>> 9d88e2eb
 
 
 def main():
