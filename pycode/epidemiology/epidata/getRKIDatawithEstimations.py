"""
@file getRKIDatawithEstimations.py

@brief Estimates recovered and deaths from data from RKI and john hopkins together
"""

import os
import pandas as pd
import numpy as np
import matplotlib.pyplot as plt

from epidemiology.epidata import getDataIntoPandasDataFrame as gd
from epidemiology.epidata import defaultDict as dd
from epidemiology.epidata import getRKIData as grd
from epidemiology.epidata import getJHData as gjd


def get_rki_data_with_estimations(read_data=dd.defaultDict['read_data'],
                                  out_form=dd.defaultDict['out_form'],
                                  out_folder=dd.defaultDict['out_folder'],
                                  make_plot=dd.defaultDict['make_plot']):
    """! Function to estimate recovered and deaths from combination of RKI and JH data

    From the John-Hopkins (JH) data the fraction recovered/confirmed and deaths/confiremd are calculated
    With this fraction every existing RKI data is scaled.
    The new columns recovered_estimated and deaths_estimated are added.

    @param read_data False [Default] or True. Defines if data is read from file or downloaded.
    @param out_form json [Default]
    @param out_folder Folder where data is written to.
    @param make_plot [Optional] RKI and estimated data can be compared by plots
    """

    data_path = os.path.join(out_folder, 'Germany/')

    if not read_data:
<<<<<<< HEAD
        # get rki data
        grd.get_rki_data(read_data, out_form, out_folder, False)

        # get data from John Hopkins University
        gjd.get_jh_data(read_data, out_form, out_folder)
=======
       fill_dates = False
       make_plot_rki = False
       moving_average = False
       split_berlin = False

       # get rki data
       grd.get_rki_data(read_data, out_form, out_folder, fill_dates, make_plot_rki, moving_average, split_berlin)

       # get data from John Hopkins University
       gjd.get_jh_data(read_data, out_form, out_folder)
>>>>>>> c82fa231

    # Now we now which data is generated and we can use it
    # read in jh data

    jh_data_file = os.path.join(data_path, 'whole_country_Germany_jh.json')
    df_jh = pd.read_json(jh_data_file)

    confirmed = dd.EngEng['confirmed']
    recovered = dd.EngEng['recovered']
    deaths = dd.EngEng['deaths']
    date = dd.EngEng['date']

    fr_r_c = "fraction_recovered_confirmed"
    fr_d_c = "fraction_deaths_confirmed"

    recovered_estimated = recovered + "_estimated"
    # recovered_after14days = recovered + "_after14days"
    deaths_estimated = deaths + "_estimated"
    dstr = date + "_string"
    week = "Week"

    # delta = timedelta(days=14)

    df_jh[fr_r_c] = df_jh[recovered] / df_jh[confirmed]
    df_jh[fr_d_c] = df_jh[deaths] / df_jh[confirmed]

    # There might be some NaN due to division with 0
    # Nan is replaced by 0
    df_jh[fr_r_c] = df_jh[fr_r_c].fillna(0)
    df_jh[fr_d_c] = df_jh[fr_d_c].fillna(0)

    # get data from rki and make new data
    rki_files_to_change = ["all_germany_rki", "all_gender_rki", "all_age_rki",
                           "all_state_rki", "all_state_gender_rki", "all_state_age_rki",
                           "all_county_rki", "all_county_gender_rki", "all_county_age_rki"]

    for file_to_change in rki_files_to_change:
        # read data of rki file
        rki_data_file = os.path.join(data_path, file_to_change + ".json")
        df_rki = pd.read_json(rki_data_file)

        # generate new columns to store estimated values
        # TODO Add also column infected and calculate it in the end
        df_rki[recovered_estimated] = np.nan
        # df_rki[recovered_after14days] = np.nan
        df_rki[deaths_estimated] = np.nan

        # convert time stamp of rki data
        df_rki[dstr] = df_rki[date].dt.strftime('%Y-%m-%d')

        for i in range(len(df_jh)):
            date_jh = df_jh.loc[i, date].strftime('%Y-%m-%d')
            fraction_rec_conf = df_jh.loc[i, fr_r_c]
            fraction_deaths_conf = df_jh.loc[i, fr_d_c]

            # go to date and calculate estimation
            df_rki.loc[(df_rki[dstr] == date_jh), recovered_estimated] \
                = np.round(fraction_rec_conf * df_rki.loc[(df_rki[dstr] == date_jh), confirmed])

            # TODO: Check how recovered would be, if everyone would be recovered in 14 days
            # now_confirmed = df_rki.loc[(df_rki[dstr] == date_jh), confirmed]
            # shift confirmed to recovered 14 days later
            # date_after14days = (datetime.strptime(date_jh, '%Y-%m-%d')+delta).strftime('%Y-%m-%d')
            # df_rki.loc[(df_rki[dstr] == date_after14days), recovered_after14days] = now_confirmed

            df_rki.loc[(df_rki[dstr] == date_jh), deaths_estimated] \
                = np.round(fraction_deaths_conf * df_rki.loc[(df_rki[dstr] == date_jh), confirmed])

        df_rki = df_rki.drop([dstr], 1)
        gd.write_dataframe(df_rki, data_path, file_to_change + "_estimated", out_form)

        # check if calculation is meaningful
        # TODO Add jh data to whole germany plot

        if make_plot:
            df_rki.plot(x=date, y=[recovered, recovered_estimated],
                        title='COVID-19 check recovered for ' + file_to_change,
                        grid=True, style='-o')
            plt.tight_layout()
            plt.show()

            df_rki.plot(x=date, y=[deaths, deaths_estimated],
                        title='COVID-19 check deaths ' + file_to_change,
                        grid=True, style='-o')
            plt.tight_layout()
            plt.show()

            df_rki[week] = df_rki[date].dt.isocalendar().week

            # TODO download and plot the rki file where there are the real number of deaths dependent on week number.
            # df_rki_week = df_rki.groupby(week).agg({deaths: sum, deaths_estimated: sum}).reset_index()

            # url = "https://www.rki.de/DE/Content/InfAZ/N/Neuartiges_Coronavirus/" \
            #      "Projekte_RKI/COVID-19_Todesfaelle.xlsx?__blob=publicationFile"

            # df_real_deaths_per_week = pd.read_excel(url)

            # df_rki_week.plot(x=week, y=[deaths, deaths_estimated],
            # title='COVID-19 check deaths dependent on wek number', grid=True, style='-o')
            # plt.tight_layout()
            # plt.show()

        # TODO: think about to add age dependent weight function


def main():
    """! Main program entry."""

    [read_data, out_form, out_folder, make_plot] = gd.cli("rkiest")
    get_rki_data_with_estimations(read_data, out_form, out_folder, make_plot)


if __name__ == "__main__":
    main()<|MERGE_RESOLUTION|>--- conflicted
+++ resolved
@@ -34,24 +34,16 @@
     data_path = os.path.join(out_folder, 'Germany/')
 
     if not read_data:
-<<<<<<< HEAD
+        fill_dates = False
+        make_plot_rki = False
+        moving_average = False
+        split_berlin = False
+
         # get rki data
-        grd.get_rki_data(read_data, out_form, out_folder, False)
+        grd.get_rki_data(read_data, out_form, out_folder, fill_dates, make_plot_rki, moving_average, split_berlin)
 
-        # get data from John Hopkins University
+           # get data from John Hopkins University
         gjd.get_jh_data(read_data, out_form, out_folder)
-=======
-       fill_dates = False
-       make_plot_rki = False
-       moving_average = False
-       split_berlin = False
-
-       # get rki data
-       grd.get_rki_data(read_data, out_form, out_folder, fill_dates, make_plot_rki, moving_average, split_berlin)
-
-       # get data from John Hopkins University
-       gjd.get_jh_data(read_data, out_form, out_folder)
->>>>>>> c82fa231
 
     # Now we now which data is generated and we can use it
     # read in jh data
