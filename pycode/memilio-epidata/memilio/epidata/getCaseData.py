--- conflicted
+++ resolved
@@ -177,7 +177,6 @@
                                  "encoding": 'utf_8_sig'})
                 df.rename(columns={'FID': "OBJECTID"}, inplace=True)
                 complete = check_for_completeness(df, merge_eisenach=True)
-<<<<<<< HEAD
             except:
                 pass
         if not complete:
@@ -225,8 +224,16 @@
                 df['IstErkrankungsbeginn'] == 1, df['Refdatum'],
                 df['Meldedatum'])
 
-        df[dd.EngEng['date']] = pd.to_datetime(
-            df[dd.EngEng['date']], format="ISO8601")
+        try:
+          df[dd.EngEng['date']] = pd.to_datetime(
+              df[dd.EngEng['date']], format="ISO8601")
+      except ValueError:
+          try:
+              df[dd.EngEng['date']] = pd.to_datetime(
+                  df[dd.EngEng['date']], format="%Y-%m-%d")
+          except:
+              raise gd.DataError(
+                  "Time data can't be transformed to intended format")
 
         # Date is either Refdatum or Meldedatum after column
         # 'IstErkrankungsbeginn' has been added. See also rep_date option.
@@ -252,86 +259,6 @@
                          dd.EngEng['gender'],
                          dd.EngEng['idState'],
                          dd.EngEng['ageRKI']])
-=======
-                if df.empty or not complete:
-                    raise FileNotFoundError(
-                        "Something went wrong, " +
-                        "dataframe is empty for csv and geojson!")
-            # drop columns that do not exist in data from github
-            df = df.drop(["Altersgruppe2", "Datenstand", "OBJECTID",
-                          "Bundesland", "Landkreis"], axis=1)
-    df = df.convert_dtypes()
-
-    # output data to not always download it
-    if not no_raw:
-        gd.write_dataframe(df, directory, filename, "json")
-
-    # store dict values in parameter to not always call dict itself
-    Altersgruppe = dd.GerEng['Altersgruppe']
-    Geschlecht = dd.GerEng['Geschlecht']
-    AnzahlFall = dd.GerEng['AnzahlFall']
-    AnzahlGenesen = dd.GerEng['AnzahlGenesen']
-    AnzahlTodesfall = dd.GerEng['AnzahlTodesfall']
-    IdBundesland = dd.GerEng['IdBundesland']
-    IdLandkreis = dd.GerEng['IdLandkreis']
-
-    # translate column gender from German to English and standardize
-    df.loc[df.Geschlecht == 'unbekannt', [
-        'Geschlecht']] = dd.GerEng['unbekannt']
-    df.loc[df.Geschlecht == 'W', ['Geschlecht']] = dd.GerEng['W']
-    df.loc[df.Geschlecht == 'M', ['Geschlecht']] = dd.GerEng['M']
-    df.loc[df.Altersgruppe == 'unbekannt', [
-        'Altersgruppe']] = dd.GerEng['unbekannt']
-
-    # change names of columns
-    df.rename(dd.GerEng, axis=1, inplace=True)
-
-    # Add column 'Date' with Date
-    # = reporting date if rep_date is set
-    # = reference date (date of disease onset) if IstErkrankungsbeginn = 1 else
-    #       take Meldedatum (reporting date)
-    if rep_date:
-        df[dd.EngEng['date']] = df['Meldedatum'].astype('object')
-    else:
-        df[dd.EngEng['date']] = np.where(
-            df['IstErkrankungsbeginn'] == 1, df['Refdatum'],
-            df['Meldedatum'])
-    try:
-        df[dd.EngEng['date']] = pd.to_datetime(
-            df[dd.EngEng['date']], format="ISO8601")
-    except ValueError:
-        try:
-            df[dd.EngEng['date']] = pd.to_datetime(
-                df[dd.EngEng['date']], format="%Y-%m-%d")
-        except:
-            raise gd.DataError(
-                "Time data can't be transformed to intended format")
-
-    # Date is either Refdatum or Meldedatum after column
-    # 'IstErkrankungsbeginn' has been added. See also rep_date option.
-    dateToUse = dd.EngEng['date']
-    df.sort_values(dateToUse, inplace=True)
-
-    # Manipulate data to get rid of conditions: df.NeuerFall >= 0, df.NeuerTodesfall >= 0, df.NeuGenesen >=0
-    # There might be a better way
-    df.loc[df.NeuerFall < 0, [AnzahlFall]] = 0
-    df.loc[df.NeuerTodesfall < 0, [AnzahlTodesfall]] = 0
-    df.loc[df.NeuGenesen < 0, [AnzahlGenesen]] = 0
-
-    # get rid of unnecessary columns
-    df = df.drop(['NeuerFall', 'NeuerTodesfall', 'NeuGenesen',
-                  "IstErkrankungsbeginn", "Meldedatum", "Refdatum"], axis=1)
-
-    # merge Berlin counties
-    if not split_berlin:
-        df = geoger.merge_df_counties(
-            df, 11000, geoger.CountyMerging[11000],
-            sorting=[dd.EngEng['date']],
-            columns=[dd.EngEng['date'],
-                     dd.EngEng['gender'],
-                     dd.EngEng['idState'],
-                     dd.EngEng['ageRKI']])
->>>>>>> afd4f17b
 
     # dict for all files
     # filename -> [groupby_list, .agg({}), groupby_index, groupby_cols, mod_cols]
