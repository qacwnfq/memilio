"""Combines automatic download of public generated data via memilio-epidata,
extrapolation into compartments via cpp code and upload to ESID database"""

import os
import datetime
import json
import subprocess

from datetime import date
from zipfile import ZipFile

import click

from memilio.epidata import getCaseData as gcd
from memilio.epidata import getPopulationData as gpd
from memilio.epidata import getDIVIData as gdd
from memilio.epidata import getVaccinationData as gvd


def read_input_data(start_date, path_to_input_data):
    """! Reads data needed to compute number of individuals in compartments. 

    Downloads case data, population data, DIVI data and vaccination data.

    @param[in] start_date Start date of data.
    @param[in] path_to_input_data Path where data is saved.
    """
    arg_dict = {'out_folder': "{}/pydata".format(path_to_input_data),
                'moving_average': 7, 'start_date': start_date}
    arg_dict_pop = {'out_folder': "{}/pydata".format(path_to_input_data),
                    "username": '',
                    "password": ''}

    gcd.get_case_data(**arg_dict)
    gpd.get_population_data(**arg_dict_pop)
    gdd.get_divi_data(**arg_dict)
    gvd.get_vaccination_data(**arg_dict)


def compute_compartments_from_input_data(start_date, path_to_input_data, num_days_sim):

    # NOT WORKING
    """! Executes script to compute compartment data.

    Creates 'Results.h5' and 'Results_sum.h5' and store them in path_to_input_data.

    @param[in] start_date Start date of data.
    @param[in] path_to_input_data Path where data is saved.
    @param[in] num_days_sim Number of days that are is simulated. 
    """
    year = start_date.year
    month = start_date.month
    day = start_date.day
    subprocess.run(["./build/bin/generate_graph_from_data {} {} {} {} {}".format(
        path_to_input_data, str(year), str(month), str(day), str(num_days_sim))], shell=True, check=False)


def prepare_data_for_backend(start_date, path_to_input_data, path_to_output_data):
    """! Prepares output data for backend. 

    Creates metadata.json and zip-folder containing metadata.json, Results.h5 
    and Results_sum.h5.

    @param[in] start_date Start date of data.
    @param[in] path_to_output_data Path to output data.
    """
    # Define dict with metadata
    metadata_dict = {
        "startDay": "{}".format(start_date.strftime("%Y-%m-%d")),
        "datasets": ["Group1", "Group2", "Group3", "Group4", "Group5", "Group6", "Total"],
        "groupMapping": {
            "Group1": "age_0",
            "Group2": "age_1",
            "Group3": "age_2",
            "Group4": "age_3",
            "Group5": "age_4",
            "Group6": "age_5",
            "Total": "total"
        },
        "compartmentOrder": [
            "MildInfections",
            "Hospitalized",
            "ICU",
            "Dead"
        ]
    }

    # write metadata.json
    with open(os.path.join(path_to_output_data, "metadata.json"), "w") as outfile:
        json.dump(metadata_dict, outfile, indent=4, sort_keys=False)

    # make zip
    with ZipFile(os.path.join(path_to_output_data, "rki.zip"), 'w') as zip_object:
        zip_object.write(os.path.join(path_to_input_data,
                         "metadata.json"),  "metadata.json")
        zip_object.write(os.path.join(
            path_to_input_data, "Results.h5"), "Results.h5")
        zip_object.write(os.path.join(path_to_input_data,
                         "Results_sum.h5"), "Results_sum.h5")


def import_to_backend(path_to_esid, path_to_output_data):
    """! Imports data into backend.

    First, copy output data in backend folder from ESID.
    Then, import it into database. 

    @param[in] path_to_esid Path to ESID repository.
    @param[in] path_to_output_data Path to output data.
    """

    path_to_backend = os.path.join(path_to_esid, "backend")

    subprocess.run(
<<<<<<< HEAD
        ["cp -f {}/rki.zip {}/rki.zip".format(path_to_output_data, path_to_backend)], shell=True, check=False)
=======
        ["cp -f {}/rki.zip {}/rki.zip".format(path_to_output_data, path_to_backend)], shell=True)
    os.chdir(path_to_backend)
>>>>>>> c1c018fd
    subprocess.run(
        ["USER_ID=$(id -u) GROUP_ID=$(id -g) docker-compose -f docker-compose.dev.yml up -d"], shell=True, check=False)
    subprocess.run(
        ["USER_ID=$(id -u) GROUP_ID=$(id -g) docker-compose -f docker-compose.dev.yml run --rm backend python manage.py import_rki rki.zip"], shell=True, check=False)


@click.command()
@click.option('--path_to_esid', prompt='Path to ESID database', help='Path to ESID database.')
def main(path_to_esid):
    """Main program to execute all steps."""
    # Number of days to take into account
    num_days_sim = 10

    # Set start date relative to current date
    start_date = date.today() - datetime.timedelta(days=num_days_sim)

    # Set paths to ESID repository, folder with input data and folder with output data
    # path_to_esid = '/localdata1/wend_aa/ESID'
    path_to_input_data = './data_test'
    path_to_output_data = './data_test'

    # read_input_data(start_date, path_to_input_data)

    # compute_compartments_from_input_data(
    #    start_date, path_to_input_data, num_days_sim)

    # prepare_data_for_backend(
    #    start_date, path_to_input_data, path_to_output_data)
    # import_to_backend(path_to_esid, path_to_output_data)


if __name__ == "__main__":
    main()<|MERGE_RESOLUTION|>--- conflicted
+++ resolved
@@ -112,12 +112,8 @@
     path_to_backend = os.path.join(path_to_esid, "backend")
 
     subprocess.run(
-<<<<<<< HEAD
         ["cp -f {}/rki.zip {}/rki.zip".format(path_to_output_data, path_to_backend)], shell=True, check=False)
-=======
-        ["cp -f {}/rki.zip {}/rki.zip".format(path_to_output_data, path_to_backend)], shell=True)
     os.chdir(path_to_backend)
->>>>>>> c1c018fd
     subprocess.run(
         ["USER_ID=$(id -u) GROUP_ID=$(id -g) docker-compose -f docker-compose.dev.yml up -d"], shell=True, check=False)
     subprocess.run(
